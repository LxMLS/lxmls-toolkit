"""
Draft from the second deep learning day
"""
from __future__ import division
import sys

sys.path.append('.')
<<<<<<< HEAD
import os
=======
root = "/media/mla/new_disk/Priberam/LxMLS/2016-LxMLS/lxmls-toolkit-master"  # TODO: REMOVE
# root = ""                  # TODO: REMOVE ??
sys.path.append(root)  # TODO: REMOVE ??
>>>>>>> bf0031da
import time

# FOR DEBUGGING
# from ipdb import set_trace
import pdb

print "\n######################",
print "\n   Exercise 6.1"
print "######################"

import os
import numpy as np

# Convince yourself a RNN is just an MLP with inputs and outputs at various
# layers.

# TODO: Implement a Numpy RNN --- DNOE!!

# LOAD DATA
import lxmls.readers.pos_corpus as pcc

if root:
    root_os_sep = root + os.sep
else:
    root_os_sep = ''
corpus = pcc.PostagCorpus()
train_seq = corpus.read_sequence_list_conll(root_os_sep + "data" + os.sep + "train-02-21.conll",
                                            max_sent_len=15, max_nr_sent=1000)
test_seq = corpus.read_sequence_list_conll(root_os_sep + "data" + os.sep + "test-23.conll",
                                           max_sent_len=15, max_nr_sent=1000)
dev_seq = corpus.read_sequence_list_conll(root_os_sep + "data" + os.sep + "dev-22.conll",
                                          max_sent_len=15, max_nr_sent=1000)

import lxmls.deep_learning.rnn as rnns

if not os.path.isfile(root_os_sep + 'data' + os.sep + 'senna_50'):
    rnns.download_embeddings('senna_50', root_os_sep + 'data' + os.sep + 'senna_50')
E = rnns.extract_embeddings(root_os_sep + 'data' + os.sep + 'senna_50', train_seq.x_dict)
E = rnns.extract_embeddings(root_os_sep + 'data' + os.sep + 'senna_50', train_seq.x_dict)

# CONFIG
n_words = E.shape[0]  # Number of words
n_emb = E.shape[1]  # Size of word embeddings
n_hidd = 20  # Size of the recurrent layer
n_tags = len(train_seq.y_dict.keys())  # Number of POS tags
seed = 0  # seed to initalize rnn parameters

# Test NumpyRNN() with the sample=0
sample = 0  # sample to be tested
x0 = train_seq[sample].x  # first sample input (vector of integers)
y0 = train_seq[sample].y  # first sample output (vector of integers)

rnn = rnns.NumpyRNN(E, n_hidd, n_tags, seed=seed)
loos, p_y, p, y_rnn, h, z1, x = rnn.forward(x0, all_outputs=True, outputs=y0)
nabla_params = rnn.grads(x0, y0)

# Save loss and gradient to compare with theano output
numpy_loos = loos
numpy_grads = nabla_params

# CONFIG
lrate = 0.5  # Learning rate
n_iter = 20  # Number of iterations

#
# TRAIN MODEL WITH SGD
#

# TODO: Merge this code with lxmls/deep_learning/sgd.py

<<<<<<< HEAD
# LOAD DATA    
import lxmls.readers.pos_corpus as pcc
corpus    = pcc.PostagCorpus()
train_seq = corpus.read_sequence_list_conll("data/train-02-21.conll",
                                            max_sent_len=15, max_nr_sent=1000)
test_seq  = corpus.read_sequence_list_conll("data/test-23.conll",
                                            max_sent_len=15, max_nr_sent=1000)
dev_seq   = corpus.read_sequence_list_conll("data/dev-22.conll",
                                            max_sent_len=15, max_nr_sent=1000)
import lxmls.deep_learning.embeddings as emb 
if not os.path.isfile('data/senna_50'):
    emb.download_embeddings('senna_50', 'data/senna_50')
E = emb.extract_embeddings('data/senna_50', train_seq.x_dict)

# CONFIG 
n_words = E.shape[0]                        # Number of words
n_emb   = E.shape[1]                        # Size of word embeddings
n_hidd  = 20                                # Size of the recurrent layer
n_tags  = len(train_seq.y_dict.keys())      # Number of POS tags
seed = 0                                    # seed to initalize rnn parameters

# Test NumpyRNN() with the sample=0
sample = 0                  # sample to be tested
x0 = train_seq[sample].x    # first sample input (vector of integers)
y0 = train_seq[sample].y    # first sample output (vector of integers)

import lxmls.deep_learning.rnn as rnns
np_rnn = rnns.NumpyRNN(E, n_hidd, n_tags)
loos, p_y, p, y_rnn, h, z1, x = np_rnn.forward(x0, allOuts=True, outputs=y0)
nabla_params = np_rnn.grads(x0, y0)

set_trace()

# Save loss and gradient to compare with theano output 
numpy_loos = loos
numpy_grads = nabla_params

# CONFIG
lrate   = 0.5  # Learning rate          
n_iter  = 20   # Number of iterations

#
# TRAIN MODEL WITH SGD
#

=======
>>>>>>> bf0031da

print "\n######################",
print "\n   Exercise 6.2"
print "######################"

# Scan is your friend, maybe. Simple examples of scan, see some, IMPLEMENT some
# other.

# TODO: Implement some examples covering typical caveats.

print "\n######################",
print "\n   Exercise 6.3"
print "######################"

<<<<<<< HEAD
=======
# IMPLEMENT the numpy RNN in 6.1 with scan

>>>>>>> bf0031da
import theano
import theano.tensor as T

# Redo indices so that they are consecutive. Also cast all data to numpy arrays
# of int32 for compatibility with GPUs and theano.
train_seq, test_seq, dev_seq = pcc.compacify(train_seq, test_seq, dev_seq,
                                             theano=True)

# SYMBOLIC VARIABLES
_x = T.ivector('x')  # Input words indices
# Define the RNN
<<<<<<< HEAD
rnn     = rnns.RNN(E, n_hidd, n_tags, seed=seed)
=======
rnn = rnns.RNN(E, n_hidd, n_tags, seed=seed)
>>>>>>> bf0031da
# Forward
_p_y = rnn._forward(_x)

#
# DEFINE TRAINING
#

# CONFIG
lrate = 0.5  # Learning rate
n_iter = 20  # Number of iterations
# SYMBOLIC VARIABLES
_y = T.ivector('y')  # True output tags indices
# Train cost
_F = -T.mean(T.log(_p_y)[T.arange(_y.shape[0]), _y])
# Total prediction error
_err = T.sum(T.neq(T.argmax(_p_y, 1), _y))

# SGD UPDATE RULE
updates = [(_par, _par - lrate*T.grad(_F, _par)) for _par in rnn.param]

# COMPILE ERROR FUNCTION, BATCH UPDATE
err_sum = theano.function([_x, _y], _err)
batch_update = theano.function([_x, _y], _F, updates=updates)

<<<<<<< HEAD
## ADDED by MLA: Comparison with NumpyRNN
import numpy as np
grads_func  = theano.function([_x, _y], [T.grad(_F, _par) for _par in rnn.param])
F_func      = theano.function([_x, _y], _F)
F           = F_func(x0, y0)
grads       = grads_func(x0, y0)

grads2 = np_rnn.grads(x0, y0)

set_trace()
=======
# ADDED by MLA: Comparison with NumpyRNN
grads_func = theano.function([_x, _y], [T.grad(_F, _par) for _par in rnn.param])
F_func = theano.function([_x, _y], _F)
F = F_func(x0, y0)
grads = grads_func(x0, y0)
>>>>>>> bf0031da

print 'Difference in Loss:', numpy_loos - F
print 'Difference in gradients:'
for ii, grad in enumerate(grads):
<<<<<<< HEAD

    try:
        assert np.allclose(numpy_grads[ii], grads[ii]), \
            "Numpy/Theano grads do not match"
    except:    
        set_trace()
        print ""

## Done comparison
=======
    print '\tGradient nr', ii, (np.abs(numpy_grads[ii] - grads[ii])).sum()


# pdb.set_trace()
# pass
# Done comparison
>>>>>>> bf0031da

#
# TRAIN MODEL WITH SGD
#

<<<<<<< HEAD
=======
# TODO: Merge this code with lxmls/deep_learning/sgd.py

>>>>>>> bf0031da
# Function computing accuracy for a sequence of sentences
def accuracy(seq):
    err = 0
    N = 0
    for n, seq in enumerate(seq):
        err += err_sum(seq.x, seq.y)
        N += seq.y.shape[0]
    return 100 * (1 - err/N)


print "\nTraining RNN for POS"
# EPOCH LOOP
for i in range(n_iter):

    # SENTENCE LOOP
    cost = 0
    for n, seq in enumerate(train_seq):
        cost += batch_update(seq.x, seq.y)
        # INFO
        perc = (n+1) * 100. / len(train_seq)
        sys.stdout.write("\r%2.2f %%" % perc)
        sys.stdout.flush()

    # Accuracy on train and dev set
    Acc = accuracy(train_seq)
    print "\rEpoch %d: Train cost %2.2f Acc %2.2f %%" % (i + 1, cost, Acc),
    print " Devel Acc %2.2f %%" % accuracy(dev_seq)

# Final accuracy on the dev set
print "Test Acc %2.2f %%" % accuracy(test_seq)

print "\n######################",
print "\n   Exercise 6.4"
print "######################"

# Convince yourself that LSTMs and GRUs are just slightly more complex RNNs
# TODO: Use here those nice pics from the blog-post

# Define the LSTM
lstm = rnns.LSTM(E, n_hidd, n_tags)
# Forward
_p_y = lstm._forward(_x)
# Train cost
_F = -T.mean(T.log(_p_y)[T.arange(_y.shape[0]), _y])
# Total prediction error
_err = T.sum(T.neq(T.argmax(_p_y, 1), _y))

# SGD UPDATE RULE
updates = [(_par, _par - lrate*T.grad(_F, _par)) for _par in lstm.param]

# COMPILE ERROR FUNCTION, BATCH UPDATE
err_sum = theano.function([_x, _y], _err)
batch_update = theano.function([_x, _y], _F, updates=updates)

print "\nTraining LSTM for POS"
# EPOCH LOOP
for i in range(n_iter):
    cost = 0
    for n, seq in enumerate(train_seq):
        cost += batch_update(seq.x, seq.y)
        # INFO
        perc = (n+1) * 100. / len(train_seq)
        sys.stdout.write("\r%2.2f %%" % perc)
        sys.stdout.flush()

    # Accuracy on train and dev set
    Acc = accuracy(train_seq)
    print "\rEpoch %d: Train cost %2.2f Acc %2.2f %%" % (i + 1, cost, Acc),
    print " Devel Acc %2.2f %%" % accuracy(dev_seq)

# Final accuracy on the dev set
print "Test Acc %2.2f %%" % accuracy(test_seq)<|MERGE_RESOLUTION|>--- conflicted
+++ resolved
@@ -1,88 +1,22 @@
-"""
+'''
 Draft from the second deep learning day
-"""
-from __future__ import division
+'''
+
 import sys
-
 sys.path.append('.')
-<<<<<<< HEAD
 import os
-=======
-root = "/media/mla/new_disk/Priberam/LxMLS/2016-LxMLS/lxmls-toolkit-master"  # TODO: REMOVE
-# root = ""                  # TODO: REMOVE ??
-sys.path.append(root)  # TODO: REMOVE ??
->>>>>>> bf0031da
 import time
 
 # FOR DEBUGGING
-# from ipdb import set_trace
-import pdb
+from ipdb import set_trace
 
 print "\n######################",
 print "\n   Exercise 6.1"
 print "######################"
 
-import os
-import numpy as np
-
 # Convince yourself a RNN is just an MLP with inputs and outputs at various
-# layers.
-
-# TODO: Implement a Numpy RNN --- DNOE!!
-
-# LOAD DATA
-import lxmls.readers.pos_corpus as pcc
-
-if root:
-    root_os_sep = root + os.sep
-else:
-    root_os_sep = ''
-corpus = pcc.PostagCorpus()
-train_seq = corpus.read_sequence_list_conll(root_os_sep + "data" + os.sep + "train-02-21.conll",
-                                            max_sent_len=15, max_nr_sent=1000)
-test_seq = corpus.read_sequence_list_conll(root_os_sep + "data" + os.sep + "test-23.conll",
-                                           max_sent_len=15, max_nr_sent=1000)
-dev_seq = corpus.read_sequence_list_conll(root_os_sep + "data" + os.sep + "dev-22.conll",
-                                          max_sent_len=15, max_nr_sent=1000)
-
-import lxmls.deep_learning.rnn as rnns
-
-if not os.path.isfile(root_os_sep + 'data' + os.sep + 'senna_50'):
-    rnns.download_embeddings('senna_50', root_os_sep + 'data' + os.sep + 'senna_50')
-E = rnns.extract_embeddings(root_os_sep + 'data' + os.sep + 'senna_50', train_seq.x_dict)
-E = rnns.extract_embeddings(root_os_sep + 'data' + os.sep + 'senna_50', train_seq.x_dict)
-
-# CONFIG
-n_words = E.shape[0]  # Number of words
-n_emb = E.shape[1]  # Size of word embeddings
-n_hidd = 20  # Size of the recurrent layer
-n_tags = len(train_seq.y_dict.keys())  # Number of POS tags
-seed = 0  # seed to initalize rnn parameters
-
-# Test NumpyRNN() with the sample=0
-sample = 0  # sample to be tested
-x0 = train_seq[sample].x  # first sample input (vector of integers)
-y0 = train_seq[sample].y  # first sample output (vector of integers)
-
-rnn = rnns.NumpyRNN(E, n_hidd, n_tags, seed=seed)
-loos, p_y, p, y_rnn, h, z1, x = rnn.forward(x0, all_outputs=True, outputs=y0)
-nabla_params = rnn.grads(x0, y0)
-
-# Save loss and gradient to compare with theano output
-numpy_loos = loos
-numpy_grads = nabla_params
-
-# CONFIG
-lrate = 0.5  # Learning rate
-n_iter = 20  # Number of iterations
-
-#
-# TRAIN MODEL WITH SGD
-#
-
-# TODO: Merge this code with lxmls/deep_learning/sgd.py
-
-<<<<<<< HEAD
+# layers. 
+
 # LOAD DATA    
 import lxmls.readers.pos_corpus as pcc
 corpus    = pcc.PostagCorpus()
@@ -111,10 +45,10 @@
 
 import lxmls.deep_learning.rnn as rnns
 np_rnn = rnns.NumpyRNN(E, n_hidd, n_tags)
-loos, p_y, p, y_rnn, h, z1, x = np_rnn.forward(x0, allOuts=True, outputs=y0)
+set_trace()
+loos, p_y, p, y_rnn, h, z1, x = np_rnn.forward(x0, all_outputs=True, outputs=y0)
 nabla_params = np_rnn.grads(x0, y0)
 
-set_trace()
 
 # Save loss and gradient to compare with theano output 
 numpy_loos = loos
@@ -128,15 +62,13 @@
 # TRAIN MODEL WITH SGD
 #
 
-=======
->>>>>>> bf0031da
 
 print "\n######################",
 print "\n   Exercise 6.2"
 print "######################"
 
 # Scan is your friend, maybe. Simple examples of scan, see some, IMPLEMENT some
-# other.
+# other. 
 
 # TODO: Implement some examples covering typical caveats.
 
@@ -144,11 +76,6 @@
 print "\n   Exercise 6.3"
 print "######################"
 
-<<<<<<< HEAD
-=======
-# IMPLEMENT the numpy RNN in 6.1 with scan
-
->>>>>>> bf0031da
 import theano
 import theano.tensor as T
 
@@ -157,39 +84,60 @@
 train_seq, test_seq, dev_seq = pcc.compacify(train_seq, test_seq, dev_seq,
                                              theano=True)
 
+
+#
+# CREATE RNN TO PREDICT POS TAGS 
+#
+
+import numpy as np
+import theano
+import theano.tensor as T
+import lxmls.deep_learning.rnn as rnns
+
+#
+# DEFINE MODEL
+#
+
+# Extract word embeddings for the vocabulary used. Download embeddings if
+# not available.
+import os
+if not os.path.isfile('data/senna_50'):
+    rnns.download_embeddings('senna_50','data/senna_50')
+E = rnns.extract_embeddings('data/senna_50', train_seq.x_dict)
+
+# CONFIG 
+n_words = E.shape[0]                        # Number of words
+n_emb   = E.shape[1]                        # Size of word embeddings
+n_hidd  = 20                                # Size of the recurrent layer
+n_tags  = len(train_seq.y_dict.keys())      # Number of POS tags
 # SYMBOLIC VARIABLES
-_x = T.ivector('x')  # Input words indices
+_x      = T.ivector('x')                    # Input words indices
 # Define the RNN
-<<<<<<< HEAD
 rnn     = rnns.RNN(E, n_hidd, n_tags, seed=seed)
-=======
-rnn = rnns.RNN(E, n_hidd, n_tags, seed=seed)
->>>>>>> bf0031da
 # Forward
-_p_y = rnn._forward(_x)
-
-#
-# DEFINE TRAINING
+_p_y    = rnn._forward(_x)
+
+#
+# DEFINE TRAINING 
 #
 
 # CONFIG
-lrate = 0.5  # Learning rate
-n_iter = 20  # Number of iterations
+lrate   = 0.5  # Learning rate          
+n_iter  = 20   # Number of iterations
 # SYMBOLIC VARIABLES
-_y = T.ivector('y')  # True output tags indices
+_y      = T.ivector('y')                   # True output tags indices
 # Train cost
-_F = -T.mean(T.log(_p_y)[T.arange(_y.shape[0]), _y])
-# Total prediction error
-_err = T.sum(T.neq(T.argmax(_p_y, 1), _y))
+_F      = -T.mean(T.log(_p_y)[T.arange(_y.shape[0]), _y]) 
+# Total prediction error 
+_err    = T.sum(T.neq(T.argmax(_p_y,1), _y))
 
 # SGD UPDATE RULE
-updates = [(_par, _par - lrate*T.grad(_F, _par)) for _par in rnn.param]
+updates = [(_par, _par - lrate*T.grad(_F, _par)) for _par in rnn.param] 
 
 # COMPILE ERROR FUNCTION, BATCH UPDATE
-err_sum = theano.function([_x, _y], _err)
+err_sum      = theano.function([_x, _y], _err)
 batch_update = theano.function([_x, _y], _F, updates=updates)
 
-<<<<<<< HEAD
 ## ADDED by MLA: Comparison with NumpyRNN
 import numpy as np
 grads_func  = theano.function([_x, _y], [T.grad(_F, _par) for _par in rnn.param])
@@ -200,18 +148,10 @@
 grads2 = np_rnn.grads(x0, y0)
 
 set_trace()
-=======
-# ADDED by MLA: Comparison with NumpyRNN
-grads_func = theano.function([_x, _y], [T.grad(_F, _par) for _par in rnn.param])
-F_func = theano.function([_x, _y], _F)
-F = F_func(x0, y0)
-grads = grads_func(x0, y0)
->>>>>>> bf0031da
 
 print 'Difference in Loss:', numpy_loos - F
 print 'Difference in gradients:'
 for ii, grad in enumerate(grads):
-<<<<<<< HEAD
 
     try:
         assert np.allclose(numpy_grads[ii], grads[ii]), \
@@ -221,33 +161,19 @@
         print ""
 
 ## Done comparison
-=======
-    print '\tGradient nr', ii, (np.abs(numpy_grads[ii] - grads[ii])).sum()
-
-
-# pdb.set_trace()
-# pass
-# Done comparison
->>>>>>> bf0031da
 
 #
 # TRAIN MODEL WITH SGD
 #
 
-<<<<<<< HEAD
-=======
-# TODO: Merge this code with lxmls/deep_learning/sgd.py
-
->>>>>>> bf0031da
 # Function computing accuracy for a sequence of sentences
 def accuracy(seq):
     err = 0
-    N = 0
+    N   = 0
     for n, seq in enumerate(seq):
         err += err_sum(seq.x, seq.y)
-        N += seq.y.shape[0]
-    return 100 * (1 - err/N)
-
+        N   += seq.y.shape[0]
+    return 100*(1 - err*1./N) 
 
 print "\nTraining RNN for POS"
 # EPOCH LOOP
@@ -258,13 +184,13 @@
     for n, seq in enumerate(train_seq):
         cost += batch_update(seq.x, seq.y)
         # INFO
-        perc = (n+1) * 100. / len(train_seq)
+        perc  = (n+1)*100./len(train_seq) 
         sys.stdout.write("\r%2.2f %%" % perc)
         sys.stdout.flush()
 
     # Accuracy on train and dev set
     Acc = accuracy(train_seq)
-    print "\rEpoch %d: Train cost %2.2f Acc %2.2f %%" % (i + 1, cost, Acc),
+    print "\rEpoch %d: Train cost %2.2f Acc %2.2f %%" % (i+1, cost, Acc),
     print " Devel Acc %2.2f %%" % accuracy(dev_seq)
 
 # Final accuracy on the dev set
@@ -282,15 +208,15 @@
 # Forward
 _p_y = lstm._forward(_x)
 # Train cost
-_F = -T.mean(T.log(_p_y)[T.arange(_y.shape[0]), _y])
-# Total prediction error
-_err = T.sum(T.neq(T.argmax(_p_y, 1), _y))
+_F   = -T.mean(T.log(_p_y)[T.arange(_y.shape[0]), _y]) 
+# Total prediction error 
+_err = T.sum(T.neq(T.argmax(_p_y,1), _y))
 
 # SGD UPDATE RULE
-updates = [(_par, _par - lrate*T.grad(_F, _par)) for _par in lstm.param]
+updates = [(_par, _par - lrate*T.grad(_F, _par)) for _par in lstm.param] 
 
 # COMPILE ERROR FUNCTION, BATCH UPDATE
-err_sum = theano.function([_x, _y], _err)
+err_sum      = theano.function([_x, _y], _err)
 batch_update = theano.function([_x, _y], _F, updates=updates)
 
 print "\nTraining LSTM for POS"
@@ -300,13 +226,13 @@
     for n, seq in enumerate(train_seq):
         cost += batch_update(seq.x, seq.y)
         # INFO
-        perc = (n+1) * 100. / len(train_seq)
+        perc  = (n+1)*100./len(train_seq) 
         sys.stdout.write("\r%2.2f %%" % perc)
         sys.stdout.flush()
 
     # Accuracy on train and dev set
     Acc = accuracy(train_seq)
-    print "\rEpoch %d: Train cost %2.2f Acc %2.2f %%" % (i + 1, cost, Acc),
+    print "\rEpoch %d: Train cost %2.2f Acc %2.2f %%" % (i+1, cost, Acc),
     print " Devel Acc %2.2f %%" % accuracy(dev_seq)
 
 # Final accuracy on the dev set
