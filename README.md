--- conflicted
+++ resolved
@@ -1,20 +1,6 @@
-# Summary
-
-<<<<<<< HEAD
-Machine learning toolkit for natural language processing. Written for Lisbon Machine Learning Summer School (lxmls.it.pt). This covers
-
-* Scientific Python and Mathematical background 
-* Linear Classifiers
-* Sequence Models 
-* Structured Prediction
-* Syntax and Parsing
-* Feed-forward models in deep learning
-* Sequence models in deep learning
-=======
 [![Travis-CI Build Status][travis-image]][travis-url] [![Requirements Status][requires-image]][requires-url]
 [![Coverage Status][codecov-image]][codecov-url] [![Code Quality Status][landscape-image]][landscape-url]
 [![Scrutinizer Status][scrutinizer-image]][scrutinizer-url] [![Codacy Code Quality Status][codacy-image]][codacy-url]
->>>>>>> 70783ddc
 
 [travis-image]: https://travis-ci.org/LxMLS/lxmls-toolkit.svg?branch=master
 [travis-url]: https://travis-ci.org/LxMLS/lxmls-toolkit
@@ -49,6 +35,17 @@
 [scrutinizer-image]: https://img.shields.io/scrutinizer/g/LxMLS/lxmls-toolkit/master.svg?style=flat
 [scrutinizer-url]: https://scrutinizer-ci.com/g/LxMLS/lxmls-toolkit/
 
+# Summary
+
+Machine learning toolkit for natural language processing. Written for Lisbon Machine Learning Summer School (lxmls.it.pt). This covers
+
+* Scientific Python and Mathematical background 
+* Linear Classifiers
+* Sequence Models 
+* Structured Prediction
+* Syntax and Parsing
+* Feed-forward models in deep learning
+* Sequence models in deep learning
 
 Machine learning toolkit for natural language processing. Written for [LxMLS - Lisbon Machine Learning Summer School](lxmls.it.pt)
 
