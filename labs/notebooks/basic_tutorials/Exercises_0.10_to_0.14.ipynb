{
 "cells": [
  {
   "cell_type": "markdown",
   "metadata": {},
   "source": [
    "# Exercise 0.10\n",
    "Over the next couple of exercises we will make use of the Galton dataset, a dataset of heights of fathers\n",
    "and sons from the 1877 paper that first discussed the “regression to the mean” phenomenon. This dataset has 928 pairs\n",
    "of numbers.\n",
    "* Use the ``load()`` function in the ``galton.py`` file to load the dataset. The file is located under the lxmls/readers folder. Type the following in your Python interpreter:\n",
    "\n",
    "``import galton as galton\n",
    "galton_data = galton.load()``\n",
    "\n",
    "* What are the mean height and standard deviation of all the people in the sample? What is the mean height of the\n",
    "fathers and of the sons?\n",
    "* Plot a histogram of all the heights (you might want to use the plt.hist function and the ravel method on\n",
    "arrays).\n",
    "* Plot the height of the father versus the height of the son.\n",
    "* You should notice that there are several points that are exactly the same (e.g., there are 21 pairs with the values 68.5\n",
    "and 70.2). Use the ``?`` command in ipython to read the documentation for the numpy.random.randn function\n",
    "and add random jitter (i.e., move the point a little bit) to the points before displaying them. Does your impression\n",
    "of the data change?"
   ]
  },
  {
   "cell_type": "code",
   "execution_count": null,
   "metadata": {},
   "outputs": [],
   "source": [
    "from lxmls.readers import galton"
   ]
  },
  {
   "cell_type": "code",
   "execution_count": null,
   "metadata": {},
   "outputs": [],
   "source": [
    "galton_data = galton.load()"
   ]
  },
  {
   "cell_type": "code",
   "execution_count": null,
   "metadata": {},
   "outputs": [],
   "source": [
    "print(galton_data.mean(0))\n",
    "print(galton_data.std(0))"
   ]
  },
  {
   "cell_type": "code",
   "execution_count": null,
   "metadata": {},
   "outputs": [],
   "source": [
    "import matplotlib.pyplot as plt\n",
    "%matplotlib inline  "
   ]
  },
  {
   "cell_type": "code",
   "execution_count": null,
   "metadata": {},
   "outputs": [],
   "source": [
    "plt.hist(galton_data)"
   ]
  },
  {
   "cell_type": "code",
   "execution_count": null,
   "metadata": {},
   "outputs": [],
   "source": [
    "plt.plot(galton_data[:,0], galton_data[:,1], '.')"
   ]
  },
  {
   "cell_type": "code",
   "execution_count": null,
   "metadata": {},
   "outputs": [],
   "source": [
    "import numpy as np\n",
    "np.random.randn?"
   ]
  },
  {
   "cell_type": "code",
   "execution_count": null,
   "metadata": {},
   "outputs": [],
   "source": [
    "galton_data_randn = galton_data + 0.5*np.random.randn(len(galton_data), 2)\n",
    "plt.plot(galton_data_randn[:,0], galton_data_randn[:,1], '.')"
   ]
  },
  {
   "cell_type": "markdown",
   "metadata": {},
   "source": [
    "# Exercise 0.11 \n",
    "Consider the function $f(x) = x^2$ and its derivative \n",
    "$ \\frac{\\partial f}{\\partial x} $.\n",
    "Look at the derivative of that function at points ``[-2,0,2]``, draw the tangent to the graph in that point \n",
    "$ \\frac{\\partial f}{\\partial x}(-2)=-4 $, \n",
    "$ \\frac{\\partial f}{\\partial x}(0)=0 $ and \n",
    "$ \\frac{\\partial f}{\\partial x}(2)=4 $. \n",
    "\n",
    "For example, the tangent\n",
    "equation for $x = −2$ is $y = −4x − b$, where $b = f(−2)$. The following code plots the function and the derivatives on\n",
    "those points using matplotlib (See Figure 4)."
   ]
  },
  {
   "cell_type": "code",
   "execution_count": null,
   "metadata": {},
   "outputs": [],
   "source": [
    "import numpy as np\n",
    "import matplotlib.pyplot as plt\n",
    "\n",
    "a = np.arange(-5,5,0.01)\n",
    "f_x = np.power(a,2)\n",
    "plt.plot(a,f_x)\n",
    "plt.xlim(-5,5)\n",
    "plt.ylim(-5,15)\n",
    "k = np.array([-2,0,2])\n",
    "plt.plot(k,k**2,\"bo\")\n",
    "for i in k:\n",
    "    plt.plot(a, (2*i)*a - (i**2))"
   ]
  },
  {
   "cell_type": "markdown",
   "metadata": {},
   "source": [
    "# Exercise 0.12 \n",
    "Consider the function $f(x) = (x + 2)^2 − 16 \\text{exp}(−(x − 2)^2)$\n",
    ". Make a function that computes the\n",
    "function value given x"
   ]
  },
  {
   "cell_type": "code",
   "execution_count": null,
   "metadata": {},
   "outputs": [],
   "source": [
    "def get_y(x):\n",
    "    return (x+2)**2 - 16*np.exp(-((x-2)**2))"
   ]
  },
  {
   "cell_type": "markdown",
   "metadata": {},
   "source": [
    "Draw a plot around $x \\in [−8, 8]$."
   ]
  },
  {
   "cell_type": "code",
   "execution_count": null,
   "metadata": {},
   "outputs": [],
   "source": [
    "x = np.arange(-8,8,0.001)\n",
<<<<<<< HEAD
    "y = list(map(get_y,x))\n",
=======
    "y = get_y(x)\n",
>>>>>>> 634f7569
    "plt.plot(x,y)"
   ]
  },
  {
   "cell_type": "markdown",
   "metadata": {},
   "source": [
    "Calculate the derivative of the function $f(x)$, implement the function ``get grad(x)``."
   ]
  },
  {
   "cell_type": "code",
   "execution_count": null,
   "metadata": {},
   "outputs": [],
   "source": [
    "def get_grad(x):\n",
    "    return (2*x+4)-16*(-2*x + 4)*np.exp(-((x-2)**2))"
   ]
  },
  {
   "cell_type": "markdown",
   "metadata": {},
   "source": [
    "Use the method gradient descent to find the minimum of this function. Convince yourself that the code is doing the\n",
    "proper thing. Look at the constants we defined. Note, that we are using a simple approach to pick the step size (always\n",
    "have the value step size) which is not necessarily correct"
   ]
  },
  {
   "cell_type": "code",
   "execution_count": null,
   "metadata": {},
   "outputs": [],
   "source": [
    "def gradient_descent(start_x,func,grad, step_size=0.1):\n",
    "    # Precision of the solution\n",
    "    prec = 0.0001\n",
    "    #Use a fixed small step size\n",
    "    #step_size = 0.1\n",
    "    #max iterations\n",
    "    max_iter = 100\n",
    "    x_new = start_x\n",
    "    res = []\n",
    "    for i in range(max_iter):\n",
    "        x_old = x_new\n",
    "        #Use beta egual to -1 for gradient descent\n",
    "        x_new = x_old - step_size * grad(x_new)\n",
    "        f_x_new = func(x_new)\n",
    "        f_x_old = func(x_old)\n",
    "        res.append([x_new,f_x_new])\n",
    "        if(abs(f_x_new - f_x_old) < prec):\n",
    "            print(\"change in function values too small, leaving\")\n",
    "            return np.array(res)\n",
    "    print(\"exceeded maximum number of iterations, leaving\")\n",
    "    return np.array(res)"
   ]
  },
  {
   "cell_type": "markdown",
   "metadata": {},
   "source": [
    "Run the gradient descent algorithm starting from $x_0 = −8$ and plot the minimizing sequence."
   ]
  },
  {
   "cell_type": "code",
   "execution_count": null,
   "metadata": {},
   "outputs": [],
   "source": [
    "x = np.arange(-8,8,0.001)\n",
    "y = get_y(x)\n",
    "plt.plot(x,y)\n",
    "\n",
    "x_0 = -8\n",
    "res = gradient_descent(x_0,get_y,get_grad)\n",
    "plt.plot(res[:,0],res[:,1],'r+')"
   ]
  },
  {
   "cell_type": "code",
   "execution_count": null,
   "metadata": {},
   "outputs": [],
   "source": [
    "x = np.arange(-8,8,0.001)\n",
    "y = get_y(x)\n",
    "plt.plot(x,y)\n",
    "\n",
    "x_0 = 8\n",
    "res = gradient_descent(x_0,get_y,get_grad, step_size=0.01)\n",
    "plt.plot(res[:,0],res[:,1],'+')"
   ]
  },
  {
   "cell_type": "markdown",
   "metadata": {},
   "source": [
    "# Exercise 0.13 \n",
    "Consider the linear regression problem (ordinary least squares) on the Galton dataset, with a single response\n",
    "variable\n",
    "\n",
    "\\begin{equation*}\n",
    "y = x^Tw + ε\n",
    "\\end{equation*}\n",
    "\n",
    "The linear regression problem is, given a set $\\{y\n",
    "(i)\\}_i$ of samples of $y$ and the corresponding $x^{(i)}$ vectors, estimate w\n",
    "to minimise the sum of the $\\epsilon$ variables. Traditionally this is solved analytically to obtain a closed form solution (although\n",
    "this is **not the way in which it should be computed** in this exercise, linear algebra packages have an optimised solver,\n",
    "with numpy, use ``numpy.linalg.lstsq``).\n",
    "Alternatively, we can define the error function for each possible $w$:\n",
    "\n",
    "\\begin{equation*}\n",
    "e(w) = \\sum_i ( x^{(i)^T} w - y^{(i)} )^2.\n",
    "\\end{equation*}\n"
   ]
  },
  {
   "cell_type": "markdown",
   "metadata": {},
   "source": [
    "1) Derive the gradient of the error $\\frac{\\partial e}{\\partial w_j}$."
   ]
  },
  {
   "cell_type": "markdown",
   "metadata": {},
   "source": [
    "\\begin{equation*}\n",
    "\\frac{\\partial e}{\\partial w_j} = \\sum_i 2 x_j^{(i)} ( x^{(i)^T} w - y^{(i)} ).\n",
    "\\end{equation*}"
   ]
  },
  {
   "cell_type": "markdown",
   "metadata": {},
   "source": [
    "2) Implement a solver based on this for two dimensional problem (*i.e.*, $w \\in R^2$)"
   ]
  },
  {
   "cell_type": "markdown",
   "metadata": {},
   "source": [
    "3) Use this method on the Galton dataset from the previous exercise to estimate the relationship between father and son’s height. Try two formulas\n",
    "\n",
    "$s = f w_1 + \\epsilon$, \n",
    "\n",
    "where s is the son’s height, and f is the father heights; and\n",
    "\n",
    "$s = f w_1 + 1w_0 + \\epsilon$,\n",
    "\n",
    "where the input variable is now two dimensional: $(f , 1)$. This allows the intercept to be non-zero."
   ]
  },
  {
   "cell_type": "code",
   "execution_count": null,
   "metadata": {},
   "outputs": [],
   "source": [
    "# Get data.\n",
    "use_bias = True #True\n",
    "y = galton_data[:,0] \n",
    "if use_bias:\n",
    "    x = np.vstack( [galton_data[:,1], np.ones(galton_data.shape[0])] )  \n",
    "else:\n",
    "    x = np.vstack( [galton_data[:,1], np.zeros(galton_data.shape[0])] )\n",
    "    \n",
    "# derivative of the error function e\n",
    "def get_e_dev(w, x, y): # y, x, \n",
    "    error_i = np.matmul(w, x) - y\n",
    "    derro_dw = np.matmul(2*x, error_i) / len(y)\n",
    "    # print(derro_dw, np.multiply(error_i,error_i).sum())\n",
    "    return derro_dw\n",
    "\n",
    "# Initialize w.\n",
    "w = np.array([1,0])\n",
    "\n",
    "#get_e_dev(w, x, y)"
   ]
  },
  {
   "cell_type": "code",
   "execution_count": null,
   "metadata": {},
   "outputs": [],
   "source": [
    "# Initialize w.\n",
    "w = np.array([0.5,50.0])\n",
    "\n",
    "def grad_desc(start_w, eps, prec, x,y): #gradient=get_e_dev\n",
    "    '''\n",
    "    runs the gradient descent algorithm and returns the list of estimates\n",
    "    example of use grad_desc(start_x=3.9, eps=0.01, prec=0.00001)\n",
    "    '''\n",
    "    w_new = start_w\n",
    "    w_old = start_w + prec * 2\n",
    "    res = [w_new]\n",
    "    mses = []\n",
    "    while abs(w_old-w_new).sum() > prec:\n",
    "        w_old = w_new\n",
    "        w_new = w_old - eps * get_e_dev(w_new, x, y)\n",
    "        res.append(w_new)\n",
    "        \n",
    "        error_i = np.matmul(w_new, x) - y\n",
    "        mse = np.multiply(error_i, error_i).mean()\n",
    "        mses.append(mse)\n",
    "        print(w_new, mse)\n",
    "    return np.array(res), np.array(mses)\n",
    "\n",
    "res, mses = grad_desc(w, 0.0002, 0.00001, x, y)\n",
    "w_sgd = res[-1]\n",
    "w_sgd\n",
    "#res"
   ]
  },
  {
   "cell_type": "markdown",
   "metadata": {},
   "source": [
    "4) Plot the regression line you obtain with the points from the previous exercise."
   ]
  },
  {
   "cell_type": "code",
   "execution_count": null,
   "metadata": {},
   "outputs": [],
   "source": [
    "plt.plot(res[:, 0], res[:, 1], '*')\n",
    "plt.show()"
   ]
  },
  {
   "cell_type": "code",
   "execution_count": null,
   "metadata": {},
   "outputs": [],
   "source": [
    "plt.plot(mses)"
   ]
  },
  {
   "cell_type": "code",
   "execution_count": null,
   "metadata": {},
   "outputs": [],
   "source": [
<<<<<<< HEAD
    "np.multiply(y - np.matmul(w_sgd,x), y - np.matmul(w_sgd,x)).sum()"
=======
    "# total error\n",
    "np.multiply(y - np.matmul(w,x), y - np.matmul(w,x)).sum()"
>>>>>>> 634f7569
   ]
  },
  {
   "cell_type": "markdown",
   "metadata": {},
   "source": [
    "5) Use the ``np.linalg.lstsq`` function and compare to your solution."
   ]
  },
  {
   "cell_type": "code",
   "execution_count": null,
   "metadata": {},
   "outputs": [],
   "source": [
    "from numpy.linalg import lstsq\n",
    "m, c = np.linalg.lstsq(x.T, y)[0]\n",
    "print(m,c)\n",
    "w_lstsq = np.array([m, c])\n",
    "error2  = np.multiply(y - np.matmul(w_lstsq,x), y - np.matmul(w_lstsq,x)).sum()\n",
    "print(error2)\n",
    "#lstsq(a=, b=)"
   ]
  },
  {
   "cell_type": "markdown",
   "metadata": {},
   "source": [
    "Plotting regressions:"
   ]
  },
  {
   "cell_type": "code",
   "execution_count": null,
   "metadata": {},
   "outputs": [],
   "source": [
    "plt.plot(galton_data_randn[:,0], galton_data_randn[:,1], \".\")\n",
    "plt.title(\"We nailed it??\")\n",
    "maxim, minim = int(np.max(galton_data_randn[:,0])), int(np.min(galton_data_randn[:,0]))\n",
    "xvals = np.array(range(minim-1, maxim+1))\n",
    "\n",
    "# Gradient descent solution\n",
    "yvals = w_sgd[0] * xvals + w_sgd[1]\n",
    "plt.plot(xvals, yvals, '--', c='k',linewidth=2)\n",
    "\n",
    "# solution from closed form\n",
    "yvals2 = w_lstsq[0]  * xvals + w_lstsq[1]\n",
    "plt.plot(xvals, yvals2, '--', c='r',linewidth=2)"
   ]
  },
  {
   "cell_type": "markdown",
   "metadata": {},
   "source": [
    "# Exercise 0.14 \n",
    "Use the debugger to debug the ``buggy.py`` script which attempts to repeatedly perform the following\n",
    "computation:...."
   ]
  },
  {
   "cell_type": "markdown",
   "metadata": {},
   "source": [
    "1. Start $x_0 = 0$\n",
    "2. Iterate\n",
    "\n",
    "    (a) $x'_{t+1} = x_t + r$, where $r$ is a random variable.\n",
    "\n",
    "    (b) if $x'_{t+1} >= 1$, then stop.\n",
    "    \n",
    "    (c) if $x'_{t+1} <= 0$, then $x_{t+1} = 0$\n",
    "\n",
    "    (d) else $x_{t+1} = x'_{t+1}$\n",
    "\n",
    "3. Return the number of iterations"
   ]
  },
  {
   "cell_type": "markdown",
   "metadata": {},
   "source": [
    "Having repeated this computation a number of times, the programme prints the average. Unfortunately, the program\n",
    "has a few bugs, which you need to fix."
   ]
  },
  {
   "cell_type": "code",
   "execution_count": null,
   "metadata": {},
   "outputs": [],
   "source": [
    "def next_x(x):\n",
    "    x += np.random.normal(scale=.0625)\n",
    "    if x < 0:\n",
    "        return 0.\n",
    "    return xnext\n",
    "\n",
    "\n",
    "def walk():\n",
    "    iters = 0\n",
    "    while x <= 1.:\n",
    "        x = next_x(x)\n",
    "        iters += 1\n",
    "    return nr_iters\n",
    "\n",
    "\n",
    "walks = np.array([walk() for i in range(1000)])\n",
    "\n",
    "print(np.mean(walks))"
   ]
  }
 ],
 "metadata": {
  "kernelspec": {
   "display_name": "Python 3",
   "language": "python",
   "name": "python3"
  },
  "language_info": {
   "codemirror_mode": {
    "name": "ipython",
    "version": 3
   },
   "file_extension": ".py",
   "mimetype": "text/x-python",
   "name": "python",
   "nbconvert_exporter": "python",
   "pygments_lexer": "ipython3",
   "version": "3.6.5"
  }
 },
 "nbformat": 4,
 "nbformat_minor": 2
}<|MERGE_RESOLUTION|>--- conflicted
+++ resolved
@@ -171,11 +171,7 @@
    "outputs": [],
    "source": [
     "x = np.arange(-8,8,0.001)\n",
-<<<<<<< HEAD
     "y = list(map(get_y,x))\n",
-=======
-    "y = get_y(x)\n",
->>>>>>> 634f7569
     "plt.plot(x,y)"
    ]
   },
@@ -427,12 +423,7 @@
    "metadata": {},
    "outputs": [],
    "source": [
-<<<<<<< HEAD
     "np.multiply(y - np.matmul(w_sgd,x), y - np.matmul(w_sgd,x)).sum()"
-=======
-    "# total error\n",
-    "np.multiply(y - np.matmul(w,x), y - np.matmul(w,x)).sum()"
->>>>>>> 634f7569
    ]
   },
   {
