import numpy as np
import scipy as scipy
import classifiers.linear_classifier as lc
from distributions.gaussian import *
<<<<<<< HEAD:lxmls/classifiers/multinomial_naive_bayes.py
=======

>>>>>>> upstream/master:code/classifiers/multinomial_naive_bayes.py

class MultinomialNaiveBayes(lc.LinearClassifier):

    def __init__(self):
        lc.LinearClassifier.__init__(self)

        # Multinomial Naive Bayes parameters.
        self.means = 0
        self.prior = 0
<<<<<<< HEAD

        # Smoothing (see Exercise 1.2, point 3).
        self.smooth = True
        self.smooth_param = 100

    def train(self,x,y):
<<<<<<< HEAD:lxmls/classifiers/multinomial_naive_bayes.py
        '''Trains the parameters of a Multinomial Naive Bayes classifier.

        '''

        # Get dimension and number of examples (word present
        # or not 1/0) of our input set.
        nr_x,nr_f = x.shape

        # Get the number of classes (topics) of our output set.
        classes = np.unique(y)
        nr_c = classes.shape[0]

        # Initialization of classifier parameters.
        prior = np.zeros(nr_c)
        class_count = np.zeros((nr_f,nr_c)) 
        total_count = np.zeros((nr_f,1))

        # Estimation of classifier parameters (see Equation 1.10).
        # For each class (topic) in our output set.
        for i in xrange(nr_c):
            # Find all elements of input set belonging to the i^th
            # class.
            idx,_ = np.nonzero(y == classes[i])

            # Estimate i^th prior by counting number of times that the
            # i^th class appears on train set.
            prior[i] = 1.0*len(idx)/len(y)

            # Compute word counts for this class.
            class_count[:,i] = sum(x[idx,:],0)
            total_count[:,0] += sum(x[idx,:],0)
=======
        # nr_x = no. of documents
        # nr_f = no. of words        
        nr_x,nr_f = x.shape
=======
        self.smooth = False
        self.smooth_param = 1
        
    def train(self,x,y):
        # n_docs = no. of documents
        # n_words = no. of unique words    
        n_docs,n_words = x.shape
>>>>>>> 34f8dc9a
        
        # classes = a list of possible classes
        classes = np.unique(y)
        # n_classes = no. of classes
        n_classes = np.unique(y).shape[0]
        
        # initialization of the prior and likelihood variables
        prior = np.zeros(n_classes)
        likelihood = np.zeros((n_words,n_classes))

        # TODO: This is where you have to write your code!
        # You need to compute the values of the prior and likelihood parameters
        # and place them in the variables called "prior" and "likelihood".
        # Examples:
            # prior[0] is the prior probability of a document being of class 0
            # likelihood[4, 0] is the likelihood of the fifth(*) feature being active, given that the document is of class 0
            # (*) recall that Python starts indices at 0, so an index of 4 corresponds to the fifth feature!
        
        ###########################
        # Code to be deleted
        for i in xrange(n_classes):
            docs_in_class,_ = np.nonzero(y == classes[i]) # docs_in_class = indices of documents in class i
            prior[i] = 1.0*len(docs_in_class)/n_docs # prior = fraction of documents with this class

            word_count_in_class = x[docs_in_class,:].sum(0) # word_count_in_class = count of word occurrences in documents of class i
            total_words_in_class = word_count_in_class.sum() # total_words_in_class = total number of words in documents of class i
            if self.smooth == False:
                likelihood[:,i] = word_count_in_class/total_words_in_class # likelihood = count of occurrences of a word in a class
            else:
                likelihood[:,i] = (word_count_in_class + self.smooth_param) / (total_words_in_class + self.smooth_param*n_words)
        # End of code to be deleted
        ###########################
>>>>>>> upstream/master:code/classifiers/multinomial_naive_bayes.py

<<<<<<< HEAD
	# Compute likelihood from counts, special????????
        if self.smooth:
            likelihood = (self.smooth_param + class_count)/(total_count + nr_f*self.smooth_param) 	

        else: 
            likelihood = class_count/total_count

        # Note: Remark 1.2 explains that the parameters of a Naive
        #       Bayes classifier can be expressed as a linear
        #       classifier. We will return the parameters in that
        #       format to be used later.
        params = np.zeros((nr_f+1,nr_c))
        for i in xrange(nr_c):
=======
        params = np.zeros((n_words+1,n_classes))
        for i in xrange(n_classes):
>>>>>>> 34f8dc9a
            params[0,i] = np.log(prior[i])
            params[1:,i] = np.nan_to_num(np.log(likelihood[:,i]))

        # Store the classifier parameters.
        self.likelihood = likelihood
        self.prior = prior
        self.trained = True

        return params<|MERGE_RESOLUTION|>--- conflicted
+++ resolved
@@ -1,64 +1,17 @@
 import numpy as np
 import scipy as scipy
-import classifiers.linear_classifier as lc
+import linear_classifier as lc
+import sys
 from distributions.gaussian import *
-<<<<<<< HEAD:lxmls/classifiers/multinomial_naive_bayes.py
-=======
 
->>>>>>> upstream/master:code/classifiers/multinomial_naive_bayes.py
 
 class MultinomialNaiveBayes(lc.LinearClassifier):
 
-    def __init__(self):
+    def __init__(self,xtype="gaussian"):
         lc.LinearClassifier.__init__(self)
-
-        # Multinomial Naive Bayes parameters.
-        self.means = 0
+        self.trained = False
+        self.likelihood = 0
         self.prior = 0
-<<<<<<< HEAD
-
-        # Smoothing (see Exercise 1.2, point 3).
-        self.smooth = True
-        self.smooth_param = 100
-
-    def train(self,x,y):
-<<<<<<< HEAD:lxmls/classifiers/multinomial_naive_bayes.py
-        '''Trains the parameters of a Multinomial Naive Bayes classifier.
-
-        '''
-
-        # Get dimension and number of examples (word present
-        # or not 1/0) of our input set.
-        nr_x,nr_f = x.shape
-
-        # Get the number of classes (topics) of our output set.
-        classes = np.unique(y)
-        nr_c = classes.shape[0]
-
-        # Initialization of classifier parameters.
-        prior = np.zeros(nr_c)
-        class_count = np.zeros((nr_f,nr_c)) 
-        total_count = np.zeros((nr_f,1))
-
-        # Estimation of classifier parameters (see Equation 1.10).
-        # For each class (topic) in our output set.
-        for i in xrange(nr_c):
-            # Find all elements of input set belonging to the i^th
-            # class.
-            idx,_ = np.nonzero(y == classes[i])
-
-            # Estimate i^th prior by counting number of times that the
-            # i^th class appears on train set.
-            prior[i] = 1.0*len(idx)/len(y)
-
-            # Compute word counts for this class.
-            class_count[:,i] = sum(x[idx,:],0)
-            total_count[:,0] += sum(x[idx,:],0)
-=======
-        # nr_x = no. of documents
-        # nr_f = no. of words        
-        nr_x,nr_f = x.shape
-=======
         self.smooth = False
         self.smooth_param = 1
         
@@ -66,7 +19,6 @@
         # n_docs = no. of documents
         # n_words = no. of unique words    
         n_docs,n_words = x.shape
->>>>>>> 34f8dc9a
         
         # classes = a list of possible classes
         classes = np.unique(y)
@@ -99,32 +51,12 @@
                 likelihood[:,i] = (word_count_in_class + self.smooth_param) / (total_words_in_class + self.smooth_param*n_words)
         # End of code to be deleted
         ###########################
->>>>>>> upstream/master:code/classifiers/multinomial_naive_bayes.py
 
-<<<<<<< HEAD
-	# Compute likelihood from counts, special????????
-        if self.smooth:
-            likelihood = (self.smooth_param + class_count)/(total_count + nr_f*self.smooth_param) 	
-
-        else: 
-            likelihood = class_count/total_count
-
-        # Note: Remark 1.2 explains that the parameters of a Naive
-        #       Bayes classifier can be expressed as a linear
-        #       classifier. We will return the parameters in that
-        #       format to be used later.
-        params = np.zeros((nr_f+1,nr_c))
-        for i in xrange(nr_c):
-=======
         params = np.zeros((n_words+1,n_classes))
         for i in xrange(n_classes):
->>>>>>> 34f8dc9a
             params[0,i] = np.log(prior[i])
             params[1:,i] = np.nan_to_num(np.log(likelihood[:,i]))
-
-        # Store the classifier parameters.
         self.likelihood = likelihood
         self.prior = prior
         self.trained = True
-
         return params